"""
Routes for the new chat feature with assistant-ui integration.

These endpoints support the ThreadHistoryAdapter pattern from assistant-ui:
- GET /threads - List threads for sidebar (ThreadListPrimitive)
- POST /threads - Create a new thread
- GET /threads/{thread_id} - Get thread with messages (load)
- PUT /threads/{thread_id} - Update thread (rename, archive)
- DELETE /threads/{thread_id} - Delete thread
- POST /threads/{thread_id}/messages - Append message
- POST /attachments/process - Process attachments for chat context
"""

import contextlib
import os
import tempfile
import uuid
from datetime import UTC, datetime

from fastapi import APIRouter, Depends, File, HTTPException, Request, UploadFile
from fastapi.responses import StreamingResponse
from sqlalchemy.exc import IntegrityError, OperationalError
from sqlalchemy.ext.asyncio import AsyncSession
from sqlalchemy.future import select
from sqlalchemy.orm import selectinload

from app.db import (
    NewChatMessage,
    NewChatMessageRole,
    NewChatThread,
    Permission,
    SearchSpace,
    User,
    get_async_session,
)
from app.schemas.new_chat import (
    NewChatMessageAppend,
    NewChatMessageRead,
    NewChatRequest,
    NewChatThreadCreate,
    NewChatThreadRead,
    NewChatThreadUpdate,
    NewChatThreadWithMessages,
    ThreadHistoryLoadResponse,
    ThreadListItem,
    ThreadListResponse,
)
from app.tasks.chat.stream_new_chat import stream_new_chat
from app.users import current_active_user
from app.utils.rbac import check_permission

router = APIRouter()


# =============================================================================
# Thread Endpoints
# =============================================================================


@router.get("/threads", response_model=ThreadListResponse)
async def list_threads(
    search_space_id: int,
    limit: int | None = None,
    session: AsyncSession = Depends(get_async_session),
    user: User = Depends(current_active_user),
):
    """
    List all threads for the current user in a search space.
    Returns threads and archived_threads for ThreadListPrimitive.

    Args:
        search_space_id: The search space to list threads for
        limit: Optional limit on number of threads to return (applies to active threads only)

    Requires CHATS_READ permission.
    """
    try:
        await check_permission(
            session,
            user,
            search_space_id,
            Permission.CHATS_READ.value,
            "You don't have permission to read chats in this search space",
        )

        # Get all threads in this search space
        query = (
            select(NewChatThread)
            .filter(NewChatThread.search_space_id == search_space_id)
            .order_by(NewChatThread.updated_at.desc())
        )

        result = await session.execute(query)
        all_threads = result.scalars().all()

        # Separate active and archived threads
        threads = []
        archived_threads = []

        for thread in all_threads:
            item = ThreadListItem(
                id=thread.id,
                title=thread.title,
                archived=thread.archived,
                created_at=thread.created_at,
                updated_at=thread.updated_at,
            )
            if thread.archived:
                archived_threads.append(item)
            else:
                threads.append(item)

        # Apply limit to active threads if specified
        if limit is not None and limit > 0:
            threads = threads[:limit]

        return ThreadListResponse(threads=threads, archived_threads=archived_threads)

    except HTTPException:
        raise
    except OperationalError:
        raise HTTPException(
            status_code=503, detail="Database operation failed. Please try again later."
        ) from None
    except Exception as e:
        raise HTTPException(
            status_code=500,
            detail=f"An unexpected error occurred while fetching threads: {e!s}",
        ) from None


@router.get("/threads/search", response_model=list[ThreadListItem])
async def search_threads(
    search_space_id: int,
    title: str,
    session: AsyncSession = Depends(get_async_session),
    user: User = Depends(current_active_user),
):
    """
    Search threads by title in a search space.

    Args:
        search_space_id: The search space to search in
        title: The search query (case-insensitive partial match)

    Requires CHATS_READ permission.
    """
    try:
        await check_permission(
            session,
            user,
            search_space_id,
            Permission.CHATS_READ.value,
            "You don't have permission to read chats in this search space",
        )

        # Search threads by title (case-insensitive)
        query = (
            select(NewChatThread)
            .filter(
                NewChatThread.search_space_id == search_space_id,
                NewChatThread.title.ilike(f"%{title}%"),
            )
            .order_by(NewChatThread.updated_at.desc())
        )

        result = await session.execute(query)
        threads = result.scalars().all()

        return [
            ThreadListItem(
                id=thread.id,
                title=thread.title,
                archived=thread.archived,
                created_at=thread.created_at,
                updated_at=thread.updated_at,
            )
            for thread in threads
        ]

    except HTTPException:
        raise
    except OperationalError:
        raise HTTPException(
            status_code=503, detail="Database operation failed. Please try again later."
        ) from None
    except Exception as e:
        raise HTTPException(
            status_code=500,
            detail=f"An unexpected error occurred while searching threads: {e!s}",
        ) from None


@router.post("/threads", response_model=NewChatThreadRead)
async def create_thread(
    thread: NewChatThreadCreate,
    session: AsyncSession = Depends(get_async_session),
    user: User = Depends(current_active_user),
):
    """
    Create a new chat thread.

    Requires CHATS_CREATE permission.
    """
    try:
        await check_permission(
            session,
            user,
            thread.search_space_id,
            Permission.CHATS_CREATE.value,
            "You don't have permission to create chats in this search space",
        )

        now = datetime.now(UTC)
        db_thread = NewChatThread(
            title=thread.title,
            archived=thread.archived,
            search_space_id=thread.search_space_id,
            updated_at=now,
        )
        session.add(db_thread)
        await session.commit()
        await session.refresh(db_thread)
        return db_thread

    except HTTPException:
        raise
    except IntegrityError:
        await session.rollback()
        raise HTTPException(
            status_code=400,
            detail="Database constraint violation. Please check your input data.",
        ) from None
    except OperationalError:
        await session.rollback()
        raise HTTPException(
            status_code=503, detail="Database operation failed. Please try again later."
        ) from None
    except Exception as e:
        await session.rollback()
        raise HTTPException(
            status_code=500,
            detail=f"An unexpected error occurred while creating the thread: {e!s}",
        ) from None


@router.get("/threads/{thread_id}", response_model=ThreadHistoryLoadResponse)
async def get_thread_messages(
    thread_id: int,
    session: AsyncSession = Depends(get_async_session),
    user: User = Depends(current_active_user),
):
    """
    Get a thread with all its messages.
    This is used by ThreadHistoryAdapter.load() to restore conversation.

    Requires CHATS_READ permission.
    """
    try:
        # Get thread with messages
        result = await session.execute(
            select(NewChatThread)
            .options(selectinload(NewChatThread.messages))
            .filter(NewChatThread.id == thread_id)
        )
        thread = result.scalars().first()

        if not thread:
            raise HTTPException(status_code=404, detail="Thread not found")

        # Check permission and ownership
        await check_permission(
            session,
            user,
            thread.search_space_id,
            Permission.CHATS_READ.value,
            "You don't have permission to read chats in this search space",
        )

        # Return messages in the format expected by assistant-ui
        messages = [
            NewChatMessageRead(
                id=msg.id,
                thread_id=msg.thread_id,
                role=msg.role,
                content=msg.content,
                created_at=msg.created_at,
            )
            for msg in thread.messages
        ]

        return ThreadHistoryLoadResponse(messages=messages)

    except HTTPException:
        raise
    except OperationalError:
        raise HTTPException(
            status_code=503, detail="Database operation failed. Please try again later."
        ) from None
    except Exception as e:
        raise HTTPException(
            status_code=500,
            detail=f"An unexpected error occurred while fetching the thread: {e!s}",
        ) from None


@router.get("/threads/{thread_id}/full", response_model=NewChatThreadWithMessages)
async def get_thread_full(
    thread_id: int,
    session: AsyncSession = Depends(get_async_session),
    user: User = Depends(current_active_user),
):
    """
    Get full thread details with all messages.

    Requires CHATS_READ permission.
    """
    try:
        result = await session.execute(
            select(NewChatThread)
            .options(selectinload(NewChatThread.messages))
            .filter(NewChatThread.id == thread_id)
        )
        thread = result.scalars().first()

        if not thread:
            raise HTTPException(status_code=404, detail="Thread not found")

        await check_permission(
            session,
            user,
            thread.search_space_id,
            Permission.CHATS_READ.value,
            "You don't have permission to read chats in this search space",
        )

        return thread

    except HTTPException:
        raise
    except OperationalError:
        raise HTTPException(
            status_code=503, detail="Database operation failed. Please try again later."
        ) from None
    except Exception as e:
        raise HTTPException(
            status_code=500,
            detail=f"An unexpected error occurred while fetching the thread: {e!s}",
        ) from None


@router.put("/threads/{thread_id}", response_model=NewChatThreadRead)
async def update_thread(
    thread_id: int,
    thread_update: NewChatThreadUpdate,
    session: AsyncSession = Depends(get_async_session),
    user: User = Depends(current_active_user),
):
    """
    Update a thread (title, archived status).
    Used for renaming and archiving threads.

    Requires CHATS_UPDATE permission.
    """
    try:
        result = await session.execute(
            select(NewChatThread).filter(NewChatThread.id == thread_id)
        )
        db_thread = result.scalars().first()

        if not db_thread:
            raise HTTPException(status_code=404, detail="Thread not found")

        await check_permission(
            session,
            user,
            db_thread.search_space_id,
            Permission.CHATS_UPDATE.value,
            "You don't have permission to update chats in this search space",
        )

        # Update fields
        update_data = thread_update.model_dump(exclude_unset=True)
        for key, value in update_data.items():
            setattr(db_thread, key, value)

        db_thread.updated_at = datetime.now(UTC)

        await session.commit()
        await session.refresh(db_thread)
        return db_thread

    except HTTPException:
        raise
    except IntegrityError:
        await session.rollback()
        raise HTTPException(
            status_code=400,
            detail="Database constraint violation. Please check your input data.",
        ) from None
    except OperationalError:
        await session.rollback()
        raise HTTPException(
            status_code=503, detail="Database operation failed. Please try again later."
        ) from None
    except Exception as e:
        await session.rollback()
        raise HTTPException(
            status_code=500,
            detail=f"An unexpected error occurred while updating the thread: {e!s}",
        ) from None


@router.delete("/threads/{thread_id}", response_model=dict)
async def delete_thread(
    thread_id: int,
    session: AsyncSession = Depends(get_async_session),
    user: User = Depends(current_active_user),
):
    """
    Delete a thread and all its messages.

    Requires CHATS_DELETE permission.
    """
    try:
        result = await session.execute(
            select(NewChatThread).filter(NewChatThread.id == thread_id)
        )
        db_thread = result.scalars().first()

        if not db_thread:
            raise HTTPException(status_code=404, detail="Thread not found")

        await check_permission(
            session,
            user,
            db_thread.search_space_id,
            Permission.CHATS_DELETE.value,
            "You don't have permission to delete chats in this search space",
        )

        await session.delete(db_thread)
        await session.commit()
        return {"message": "Thread deleted successfully"}

    except HTTPException:
        raise
    except IntegrityError:
        await session.rollback()
        raise HTTPException(
            status_code=400, detail="Cannot delete thread due to existing dependencies."
        ) from None
    except OperationalError:
        await session.rollback()
        raise HTTPException(
            status_code=503, detail="Database operation failed. Please try again later."
        ) from None
    except Exception as e:
        await session.rollback()
        raise HTTPException(
            status_code=500,
            detail=f"An unexpected error occurred while deleting the thread: {e!s}",
        ) from None


# =============================================================================
# Message Endpoints
# =============================================================================


@router.post("/threads/{thread_id}/messages", response_model=NewChatMessageRead)
async def append_message(
    thread_id: int,
    request: Request,
    session: AsyncSession = Depends(get_async_session),
    user: User = Depends(current_active_user),
):
    """
    Append a message to a thread.
    This is used by ThreadHistoryAdapter.append() to persist messages.

    Requires CHATS_UPDATE permission.
    """
    try:
        # Parse raw body - extract only role and content, ignoring extra fields
        raw_body = await request.json()
        role = raw_body.get("role")
        content = raw_body.get("content")

        if not role:
            raise HTTPException(status_code=400, detail="Missing required field: role")
        if content is None:
            raise HTTPException(
                status_code=400, detail="Missing required field: content"
            )

        # Create message object manually
        message = NewChatMessageAppend(role=role, content=content)
        # Get thread
        result = await session.execute(
            select(NewChatThread).filter(NewChatThread.id == thread_id)
        )
        thread = result.scalars().first()

        if not thread:
            raise HTTPException(status_code=404, detail="Thread not found")

        await check_permission(
            session,
            user,
            thread.search_space_id,
            Permission.CHATS_UPDATE.value,
            "You don't have permission to update chats in this search space",
        )

        # Convert string role to enum
        role_str = (
            message.role.lower() if isinstance(message.role, str) else message.role
        )
        try:
            message_role = NewChatMessageRole(role_str)
        except ValueError:
            raise HTTPException(
                status_code=400,
                detail=f"Invalid role: {message.role}. Must be 'user', 'assistant', or 'system'.",
            ) from None

        # Create message
        db_message = NewChatMessage(
            thread_id=thread_id,
            role=message_role,
            content=message.content,
        )
        session.add(db_message)

        # Update thread's updated_at timestamp
        thread.updated_at = datetime.now(UTC)

        # Auto-generate title from first user message if title is still default
        if thread.title == "New Chat" and role_str == "user":
            # Extract text content for title
            content = message.content
            if isinstance(content, str):
                title_text = content
            elif isinstance(content, list):
                # Find first text content
                title_text = ""
                for part in content:
                    if isinstance(part, dict) and part.get("type") == "text":
                        title_text = part.get("text", "")
                        break
                    elif isinstance(part, str):
                        title_text = part
                        break
            else:
                title_text = str(content)

            # Truncate title
            if title_text:
                thread.title = title_text[:100] + (
                    "..." if len(title_text) > 100 else ""
                )

        await session.commit()
        await session.refresh(db_message)
        return db_message

    except HTTPException:
        raise
    except IntegrityError:
        await session.rollback()
        raise HTTPException(
            status_code=400,
            detail="Database constraint violation. Please check your input data.",
        ) from None
    except OperationalError:
        await session.rollback()
        raise HTTPException(
            status_code=503, detail="Database operation failed. Please try again later."
        ) from None
    except Exception as e:
        await session.rollback()
        raise HTTPException(
            status_code=500,
            detail=f"An unexpected error occurred while appending the message: {e!s}",
        ) from None


@router.get("/threads/{thread_id}/messages", response_model=list[NewChatMessageRead])
async def list_messages(
    thread_id: int,
    skip: int = 0,
    limit: int = 100,
    session: AsyncSession = Depends(get_async_session),
    user: User = Depends(current_active_user),
):
    """
    List messages in a thread with pagination.

    Requires CHATS_READ permission.
    """
    try:
        # Verify thread exists and user has access
        result = await session.execute(
            select(NewChatThread).filter(NewChatThread.id == thread_id)
        )
        thread = result.scalars().first()

        if not thread:
            raise HTTPException(status_code=404, detail="Thread not found")

        await check_permission(
            session,
            user,
            thread.search_space_id,
            Permission.CHATS_READ.value,
            "You don't have permission to read chats in this search space",
        )

        # Get messages
        query = (
            select(NewChatMessage)
            .filter(NewChatMessage.thread_id == thread_id)
            .order_by(NewChatMessage.created_at)
            .offset(skip)
            .limit(limit)
        )

        result = await session.execute(query)
        return result.scalars().all()

    except HTTPException:
        raise
    except OperationalError:
        raise HTTPException(
            status_code=503, detail="Database operation failed. Please try again later."
        ) from None
    except Exception as e:
        raise HTTPException(
            status_code=500,
            detail=f"An unexpected error occurred while fetching messages: {e!s}",
        ) from None


# =============================================================================
# Chat Streaming Endpoint
# =============================================================================


@router.post("/new_chat")
async def handle_new_chat(
    request: NewChatRequest,
    session: AsyncSession = Depends(get_async_session),
    user: User = Depends(current_active_user),
):
    """
    Stream chat responses from the deep agent.

    This endpoint handles the new chat functionality with streaming responses
    using Server-Sent Events (SSE) format compatible with Vercel AI SDK.

    Requires CHATS_CREATE permission.
    """
    try:
        # Verify thread exists and user has permission
        result = await session.execute(
            select(NewChatThread).filter(NewChatThread.id == request.chat_id)
        )
        thread = result.scalars().first()

        if not thread:
            raise HTTPException(status_code=404, detail="Thread not found")

        await check_permission(
            session,
            user,
            thread.search_space_id,
            Permission.CHATS_CREATE.value,
            "You don't have permission to chat in this search space",
        )

        # Get search space to check LLM config preferences
        search_space_result = await session.execute(
            select(SearchSpace).filter(SearchSpace.id == request.search_space_id)
        )
        search_space = search_space_result.scalars().first()

<<<<<<< HEAD
        # TODO: Add new llm config arch then complete this
        llm_config_id = -4
=======
        if not search_space:
            raise HTTPException(status_code=404, detail="Search space not found")

        # Use agent_llm_id from search space for chat operations
        # Positive IDs load from NewLLMConfig database table
        # Negative IDs load from YAML global configs
        # Falls back to -1 (first global config) if not configured
        llm_config_id = (
            search_space.agent_llm_id if search_space.agent_llm_id is not None else -1
        )
>>>>>>> 08638996

        # Return streaming response
        return StreamingResponse(
            stream_new_chat(
                user_query=request.user_query,
                search_space_id=request.search_space_id,
                chat_id=request.chat_id,
                session=session,
                llm_config_id=llm_config_id,
                attachments=request.attachments,
                mentioned_document_ids=request.mentioned_document_ids,
            ),
            media_type="text/event-stream",
            headers={
                "Cache-Control": "no-cache",
                "Connection": "keep-alive",
                "X-Accel-Buffering": "no",
            },
        )

    except HTTPException:
        raise
    except Exception as e:
        raise HTTPException(
            status_code=500,
            detail=f"An unexpected error occurred: {e!s}",
        ) from None


# =============================================================================
# Attachment Processing Endpoint
# =============================================================================


@router.post("/attachments/process")
async def process_attachment(
    file: UploadFile = File(...),
    session: AsyncSession = Depends(get_async_session),
    user: User = Depends(current_active_user),
):
    """
    Process an attachment file and extract its content as markdown.

    This endpoint uses the configured ETL service to parse files and return
    the extracted content that can be used as context in chat messages.

    Supported file types depend on the configured ETL_SERVICE:
    - Markdown/Text files: .md, .markdown, .txt (always supported)
    - Audio files: .mp3, .mp4, .mpeg, .mpga, .m4a, .wav, .webm (if STT configured)
    - Documents: .pdf, .docx, .doc, .pptx, .xlsx (depends on ETL service)

    Returns:
        JSON with attachment id, name, type, and extracted content
    """
    from app.config import config as app_config

    if not file.filename:
        raise HTTPException(status_code=400, detail="No filename provided")

    filename = file.filename
    attachment_id = str(uuid.uuid4())

    try:
        # Save file to a temporary location
        file_ext = os.path.splitext(filename)[1].lower()
        with tempfile.NamedTemporaryFile(delete=False, suffix=file_ext) as temp_file:
            temp_path = temp_file.name
            content = await file.read()
            temp_file.write(content)

        extracted_content = ""

        # Process based on file type
        if file_ext in (".md", ".markdown", ".txt"):
            # For text/markdown files, read content directly
            with open(temp_path, encoding="utf-8") as f:
                extracted_content = f.read()

        elif file_ext in (".mp3", ".mp4", ".mpeg", ".mpga", ".m4a", ".wav", ".webm"):
            # Audio files - transcribe if STT service is configured
            if not app_config.STT_SERVICE:
                raise HTTPException(
                    status_code=422,
                    detail="Audio transcription is not configured. Please set STT_SERVICE.",
                )

            stt_service_type = (
                "local" if app_config.STT_SERVICE.startswith("local/") else "external"
            )

            if stt_service_type == "local":
                from app.services.stt_service import stt_service

                result = stt_service.transcribe_file(temp_path)
                extracted_content = result.get("text", "")
            else:
                from litellm import atranscription

                with open(temp_path, "rb") as audio_file:
                    transcription_kwargs = {
                        "model": app_config.STT_SERVICE,
                        "file": audio_file,
                        "api_key": app_config.STT_SERVICE_API_KEY,
                    }
                    if app_config.STT_SERVICE_API_BASE:
                        transcription_kwargs["api_base"] = (
                            app_config.STT_SERVICE_API_BASE
                        )

                    transcription_response = await atranscription(
                        **transcription_kwargs
                    )
                    extracted_content = transcription_response.get("text", "")

            if extracted_content:
                extracted_content = (
                    f"# Transcription of {filename}\n\n{extracted_content}"
                )

        else:
            # Document files - use configured ETL service
            if app_config.ETL_SERVICE == "UNSTRUCTURED":
                from langchain_unstructured import UnstructuredLoader

                from app.utils.document_converters import convert_document_to_markdown

                loader = UnstructuredLoader(
                    temp_path,
                    mode="elements",
                    post_processors=[],
                    languages=["eng"],
                    include_orig_elements=False,
                    include_metadata=False,
                    strategy="auto",
                )
                docs = await loader.aload()
                extracted_content = await convert_document_to_markdown(docs)

            elif app_config.ETL_SERVICE == "LLAMACLOUD":
                from llama_cloud_services import LlamaParse
                from llama_cloud_services.parse.utils import ResultType

                parser = LlamaParse(
                    api_key=app_config.LLAMA_CLOUD_API_KEY,
                    num_workers=1,
                    verbose=False,
                    language="en",
                    result_type=ResultType.MD,
                )
                result = await parser.aparse(temp_path)
                markdown_documents = await result.aget_markdown_documents(
                    split_by_page=False
                )

                if markdown_documents:
                    extracted_content = "\n\n".join(
                        doc.text for doc in markdown_documents
                    )

            elif app_config.ETL_SERVICE == "DOCLING":
                from app.services.docling_service import create_docling_service

                docling_service = create_docling_service()
                result = await docling_service.process_document(temp_path, filename)
                extracted_content = result.get("content", "")

            else:
                raise HTTPException(
                    status_code=422,
                    detail=f"ETL service not configured or unsupported file type: {file_ext}",
                )

        # Clean up temp file
        with contextlib.suppress(Exception):
            os.unlink(temp_path)

        if not extracted_content:
            raise HTTPException(
                status_code=422,
                detail=f"Could not extract content from file: {filename}",
            )

        # Determine attachment type (must be one of: "image", "document", "file")
        # assistant-ui only supports these three types
        if file_ext in (".png", ".jpg", ".jpeg", ".gif", ".webp"):
            attachment_type = "image"
        else:
            # All other files (including audio, documents, text) are treated as "document"
            attachment_type = "document"

        return {
            "id": attachment_id,
            "name": filename,
            "type": attachment_type,
            "content": extracted_content,
            "contentLength": len(extracted_content),
        }

    except HTTPException:
        raise
    except Exception as e:
        # Clean up temp file on error
        with contextlib.suppress(Exception):
            os.unlink(temp_path)

        raise HTTPException(
            status_code=500,
            detail=f"Failed to process attachment: {e!s}",
        ) from e<|MERGE_RESOLUTION|>--- conflicted
+++ resolved
@@ -685,10 +685,6 @@
         )
         search_space = search_space_result.scalars().first()
 
-<<<<<<< HEAD
-        # TODO: Add new llm config arch then complete this
-        llm_config_id = -4
-=======
         if not search_space:
             raise HTTPException(status_code=404, detail="Search space not found")
 
@@ -699,7 +695,6 @@
         llm_config_id = (
             search_space.agent_llm_id if search_space.agent_llm_id is not None else -1
         )
->>>>>>> 08638996
 
         # Return streaming response
         return StreamingResponse(
